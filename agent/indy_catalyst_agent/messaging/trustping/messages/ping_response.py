"""Represents an response to a trust ping message."""

from marshmallow import fields

from ...agent_message import AgentMessage, AgentMessageSchema
from ..message_types import PING_RESPONSE

HANDLER_CLASS = (
    "indy_catalyst_agent.messaging.trustping."
    + "handlers.ping_response_handler.PingResponseHandler"
)


class PingResponse(AgentMessage):
    """Class representing a ping response."""

    class Meta:
        """PingResponse metadata."""

        handler_class = HANDLER_CLASS
        message_type = PING_RESPONSE
        schema_class = "PingResponseSchema"

    def __init__(self, *, comment: str = None, **kwargs):
        super(PingResponse, self).__init__(**kwargs)
        self.comment = comment


class PingResponseSchema(AgentMessageSchema):
    """PingResponse schema."""

    class Meta:
<<<<<<< HEAD
        model_class = PingResponse

    comment = fields.Str(required=False, allow_none=True)
=======
        """PingResponseSchema metadata."""

        model_class = PingResponse
>>>>>>> 3486077d
<|MERGE_RESOLUTION|>--- conflicted
+++ resolved
@@ -22,6 +22,13 @@
         schema_class = "PingResponseSchema"
 
     def __init__(self, *, comment: str = None, **kwargs):
+        """
+        Initialize a PingResponse message instance.
+
+        Args:
+            comment: An optional comment string to include in the message
+
+        """
         super(PingResponse, self).__init__(**kwargs)
         self.comment = comment
 
@@ -30,12 +37,8 @@
     """PingResponse schema."""
 
     class Meta:
-<<<<<<< HEAD
-        model_class = PingResponse
-
-    comment = fields.Str(required=False, allow_none=True)
-=======
         """PingResponseSchema metadata."""
 
         model_class = PingResponse
->>>>>>> 3486077d
+
+    comment = fields.Str(required=False, allow_none=True)